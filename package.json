--- conflicted
+++ resolved
@@ -45,17 +45,9 @@
   },
   "peerDependencies": {
     "@aws-crypto/sha256-js": "^5.2.0",
-<<<<<<< HEAD
-    "@rljson/json": "^0.0.2",
     "js-base64": "^3.7.7"
   },
-  "pnpm": {
-    "onlyBuiltDependencies": [
-      "esbuild"
-    ]
-=======
-    "js-base64": "^3.7.7",
-    "@rljson/json": "^0.0.2"
->>>>>>> 63fcf578
+  "dependencies": {
+    "@types/node": "^22.13.9"
   }
 }